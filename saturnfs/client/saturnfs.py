--- conflicted
+++ resolved
@@ -885,15 +885,8 @@
         self.upload_id = presigned_upload.object_storage_upload_id
 
     def _fetch_range(self, start: int, end: int):
-<<<<<<< HEAD
         presigned_download = self.presigned_download or self._presign_download()
-        headers = {"Range": f"bytes={start}-{end}"}
-=======
-        if self.presigned_get is None:
-            self._presign_download()
-
         headers = {"Range": f"bytes={start}-{end - 1}"}
->>>>>>> 7a60de4f
         try:
             response = self.fs.file_transfer.aws.get(presigned_download.url, headers=headers)
         except ExpiredSignature:
