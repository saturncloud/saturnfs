from __future__ import annotations

import logging
import math
import os
import weakref
from concurrent.futures import ThreadPoolExecutor
from copy import copy
from datetime import datetime
from fnmatch import fnmatch
from functools import partial
from glob import has_magic
from io import BytesIO, TextIOWrapper
from typing import Any, BinaryIO, Dict, Iterable, List, Optional, Tuple, Union, overload
from urllib.parse import urlparse

from fsspec.caching import BaseCache
from fsspec.callbacks import Callback, NoOpCallback
from fsspec.core import split_protocol
from fsspec.generic import GenericFileSystem, rsync
from fsspec.implementations.local import LocalFileSystem, make_path_posix
from fsspec.registry import register_implementation
from fsspec.spec import AbstractBufferedFile, AbstractFileSystem, _Cached
from fsspec.utils import other_paths
from saturnfs import settings
from saturnfs.cli.callback import FileOpCallback
from saturnfs.client.file_transfer import (
    DownloadPart,
    FileTransferClient,
    ParallelDownloader,
    ParallelUploader,
    UploadChunk,
)
from saturnfs.client.object_storage import ObjectStorageClient
from saturnfs.errors import ExpiredSignature, PathErrors, SaturnError
from saturnfs.schemas import ObjectStorage, ObjectStoragePrefix
from saturnfs.schemas.download import ObjectStoragePresignedDownload
from saturnfs.schemas.list import ObjectStorageInfo
from saturnfs.schemas.reference import BulkObjectStorage, full_path
from saturnfs.schemas.upload import (
    ObjectStorageCompletePart,
    ObjectStoragePresignedPart,
    ObjectStoragePresignedUpload,
    ObjectStorageUploadInfo,
)
from saturnfs.schemas.usage import ObjectStorageUsageResults
from saturnfs.utils import byte_range_header
from typing_extensions import Literal

DEFAULT_CALLBACK = NoOpCallback()


logger = logging.getLogger(__name__)


class _CachedTyped(_Cached):
    # Add typing to the metaclass to get around an issue with pylance
    # https://github.com/microsoft/pylance-release/issues/4384
    def __call__(cls, *args, **kwargs) -> SaturnFS:  # pylint: disable=no-self-argument
        return super().__call__(*args, **kwargs)


class SaturnFS(AbstractFileSystem, metaclass=_CachedTyped):  # pylint: disable=invalid-metaclass
    blocksize = settings.S3_MIN_PART_SIZE
    protocol = "sfs"

    def __init__(self, *args, **storage_options):
        if self._cached:
            # reusing instance, don't change
            return
        self.object_storage_client = ObjectStorageClient()
        self.file_transfer = FileTransferClient()
        weakref.finalize(self, self.close)
        super().__init__(*args, **storage_options)

    @property
    def fsid(self) -> str:
        return "sfs_" + str(urlparse(settings.SATURN_BASE_URL).hostname)

    def get(  # pylint: disable=unused-argument
        self,
        rpath: Union[str, List[str]],
        lpath: Union[str, List[str]],
        recursive: Optional[bool] = None,
        callback: Callback = DEFAULT_CALLBACK,
        **kwargs,
    ):
        rpaths = self.expand_path(rpath, recursive=recursive)
        lpaths = make_path_posix(lpath)
        lpaths = other_paths(rpaths, lpaths)

        if len(rpaths) == 1:
            kwargs = {}
            callback.branch(rpaths[0], lpaths[0], kwargs)
            self.get_file(rpaths[0], lpaths[0], **kwargs)
        else:
            self.get_bulk(rpaths, lpaths, callback=callback)

    def put(
        self,
        lpath: Union[str, List[str]],
        rpath: Union[str, List[str]],
        recursive: bool = False,
        callback: Callback = DEFAULT_CALLBACK,
        **kwargs,
    ):
        rpath = self._strip_protocol(rpath)
        if isinstance(lpath, str):
            lpath = make_path_posix(lpath)

        fs = LocalFileSystem()
        lpaths = fs.expand_path(lpath, recursive=recursive)
        is_dir = isinstance(rpath, str) and self.isdir(rpath)

        # Overriding the default implementation to set exists=False
        # Without this, there's no way to format a recursive put
        # such that files always end up in the same location
        rpaths = other_paths(
            lpaths,
            rpath,
            exists=False,
            is_dir=is_dir,
        )

        callback.set_size(len(rpaths))
        for lp, rp in callback.wrap(zip(lpaths, rpaths)):
            callback.branch(lp, rp, kwargs)
            self.put_file(lp, rp, **kwargs)

    def copy(
        self,
        path1: Union[str, List[str]],
        path2: Union[str, List[str]],
        recursive: bool = False,
        on_error: Optional[str] = None,
        callback: Callback = DEFAULT_CALLBACK,
        maxdepth: Optional[int] = None,
        **kwargs,
    ):
        if on_error is None and recursive:
            on_error = "ignore"
        elif on_error is None:
            on_error = "raise"

        path1 = self.expand_path(path1, recursive=recursive, maxdepth=maxdepth)
        path2 = other_paths(path1, self._strip_protocol(path2))

        callback.set_size(len(path2))
        for p1, p2 in zip(path1, path2):
            if p1.endswith("/"):
                # Directories aren't explicitly created
                continue
            callback.branch(p1, p2, kwargs)
            try:
                self.cp_file(p1, p2, **kwargs)
            except FileNotFoundError:
                if on_error == "raise":
                    raise

    def rm(
        self,
        path: Union[str, List[str]],
        recursive: bool = False,
        maxdepth: Optional[int] = None,
        callback: Callback = DEFAULT_CALLBACK,
    ):
        paths = self.expand_path(path, recursive=recursive, maxdepth=maxdepth)
        self.rm_bulk(paths, callback=callback)

    def mv(
        self,
        path1: Union[str, List[str]],
        path2: Union[str, List[str]],
        recursive: bool = False,
        maxdepth: Optional[int] = None,
        callback: Callback = DEFAULT_CALLBACK,
        rm_callback: Callback = DEFAULT_CALLBACK,
        **kwargs,
    ):
        self.copy(path1, path2, recursive=recursive, maxdepth=maxdepth, callback=callback, **kwargs)

        rm_kwargs: Dict[str, Callback] = {}
        if isinstance(path1, str):
            rm_callback.branch(path1, "", rm_kwargs)
        else:
            rm_callback.branch(f"{len(path1)} files", "", rm_kwargs)

        self.rm(path1, recursive=recursive, maxdepth=maxdepth, **rm_kwargs)

    @overload
    def ls(  # type: ignore[misc]
        self, path: str, detail: Literal[False] = False, **kwargs
    ) -> List[str]:
        # dummy code for pylint
        return []

    @overload
    def ls(self, path: str, detail: Literal[True] = True, **kwargs) -> List[ObjectStorageInfo]:
        # dummy code for pylint
        return []

    @overload
    def ls(
        self, path: str, detail: bool = False, **kwargs
    ) -> Union[List[str], List[ObjectStorageInfo]]:
        return []  # type: ignore[return-value]

    def ls(
        self,
        path: str,
        detail: bool = False,
        **kwargs,
    ) -> Union[List[str], List[ObjectStorageInfo]]:
        refresh = kwargs.get("refresh", False)
        path_is_dir = path.endswith("/")
        path = self._strip_protocol(path)

        results: Optional[List[ObjectStorageInfo]] = None
        if not refresh:
            results = self._ls_from_cache(path)

        if refresh or results is None:
            if "/" in path:
                # List object storage for an owner
                results = self._lsdir(path)
                if not results and not path_is_dir:
                    # Check for file exactly matching the given path
                    file_prefix = path.rsplit("/", 1)[-1]
                    results = self._lsdir(self._parent(path), file_prefix=file_prefix)
                    results = [info for info in results if not info.is_dir and info.name == path]
            elif path:
                # List owners with shared object storage in the org
                results = self._lsshared(path)
            else:
                results = self._lsorg()
            self.dircache[path] = [copy(f) for f in results]

        if detail:
            return results
        return sorted([info.name for info in results])

    def _ls_from_cache(self, path: str) -> Optional[List[ObjectStorageInfo]]:
        path = self._strip_protocol(path)
        if path in self.dircache:
            return [copy(f) for f in self.dircache[path]]

        parent = self._parent(path)
        parent_files: List[ObjectStorageInfo] = self.dircache.get(parent, None)
        if parent_files is not None:
            files = []
            for f in parent_files:
                if f.name == path or (f.is_dir and f.name.rstrip("/") == path):
                    files.append(copy(f))

            if len(files) == 0:
                # parent dir was listed but did not contain this file
                raise FileNotFoundError(path)
            elif len(files) == 1 and files[0].is_dir:
                # Cache contained the directory, but not its contents
                # List on a directory path should never return just the directory itself
                return None
            return files
        return None

    def _lsdir(self, dir: str, file_prefix: Optional[str] = None) -> List[ObjectStorageInfo]:
        """
        List contents of the given directory, optionally filtered by a file prefix
        """
        path = dir.rstrip("/") + "/"
        if file_prefix:
            path += file_prefix
        prefix = ObjectStoragePrefix.parse(path)

        files: List[ObjectStorageInfo] = []
        dirs: List[ObjectStorageInfo] = []
        for result in self.object_storage_client.list_iter(prefix):
            files.extend(result.files)
            dirs.extend(result.dirs)

        return dirs + files

    def _lsshared(self, org_name: str) -> List[ObjectStorageInfo]:
        """
        List owners that have shared object storage as "directories"
        """
        owners: List[ObjectStorageInfo] = []
        for result in self.object_storage_client.shared_iter(org_name):
            owners.extend(
                [
                    ObjectStorageInfo(
                        file_path="/",
                        owner_name=owner.name,
                        type="directory",
                    )
                    for owner in result.owners
                ]
            )
        return owners

    def _lsorg(self) -> List[ObjectStorageInfo]:
        """
        List orgs that the current identity has access to as "directories"
        """
        orgs = self.object_storage_client.orgs()
        return [
            ObjectStorageInfo(
                file_path="/",
                owner_name=org.name,
                type="directory",
            )
            for org in orgs
        ]

    @overload
    def find(  # type: ignore[misc]
        self,
        path: str,
        maxdepth: Optional[int] = None,
        withdirs: bool = False,
        detail: Literal[False] = False,
        **kwargs,
    ) -> List[str]:
        # dummy code for pylint
        return []

    @overload
    def find(
        self,
        path: str,
        maxdepth: Optional[int] = None,
        withdirs: bool = False,
        detail: Literal[True] = True,
        **kwargs,
    ) -> Dict[str, ObjectStorageInfo]:
        # dummy code for pylint
        return {}

    @overload
    def find(
        self,
        path: str,
        maxdepth: Optional[int] = None,
        withdirs: bool = False,
        detail: bool = False,
        **kwargs,
    ) -> Union[List[str], Dict[str, ObjectStorageInfo]]:
        # dummy code for pylint
        return []  # type: ignore[return-value]

    def find(
        self,
        path: str,
        maxdepth: Optional[int] = None,
        withdirs: bool = False,
        detail: bool = False,
        **kwargs,
    ) -> Union[List[str], Dict[str, ObjectStorageInfo]]:
        path = self._strip_protocol(path)
        if not withdirs and maxdepth is None and "/" in path:
            # Can list more efficiently by ignoring / delimiters rather than walking the file tree
            # Can't do this when withdirs is true since undelimited listing skips directories
            files: List[ObjectStorageInfo] = []
            prefix = ObjectStoragePrefix.parse(path + "/")

            for result in self.object_storage_client.list_iter(prefix, delimited=False):
                files.extend(result.files)

            files.sort(key=lambda f: f.name)
            if detail:
                return {file.name: file for file in files}
            return [file.name for file in files]
        return super().find(path, maxdepth=maxdepth, withdirs=withdirs, detail=detail, **kwargs)

    @overload
    def glob(self, path: str, detail: Literal[False] = False, **kwargs) -> List[str]:  # type: ignore[misc]
        # dummy code for pylint
        return []

    @overload
    def glob(
        self, path: str, detail: Literal[True] = True, **kwargs
    ) -> Dict[str, ObjectStorageInfo]:
        # dummy code for pylint
        return {}

    @overload
    def glob(
        self, path: str, detail: bool = False, **kwargs
    ) -> Union[List[str], Dict[str, ObjectStorageInfo]]:
        # dummy code for pylint
        return []  # type: ignore[return-value]

    def glob(
        self, path: str, detail: bool = False, **kwargs
    ) -> Union[List[str], Dict[str, ObjectStorageInfo]]:
        return super().glob(path, detail=detail, **kwargs)

    @overload
    def walk(  # type: ignore[misc]
        self,
        path: str,
        maxdepth: Optional[int] = None,
        topdown: bool = True,
        detail: Literal[False] = False,
        **kwargs,
    ) -> Iterable[Tuple[str, List[str], List[str]]]:
        # dummy code for pylint
        yield "", [], []

    @overload
    def walk(
        self,
        path: str,
        maxdepth: Optional[int] = None,
        topdown: bool = True,
        detail: Literal[True] = True,
        **kwargs,
    ) -> Iterable[Tuple[str, Dict[str, ObjectStorageInfo], Dict[str, ObjectStorageInfo]]]:
        # dummy code for pylint
        yield "", {}, {}

    @overload
    def walk(
        self,
        path: str,
        maxdepth: Optional[int] = None,
        topdown: bool = True,
        detail: bool = False,
        **kwargs,
    ) -> Iterable[
        Union[
            Tuple[str, List[str], List[str]],
            Tuple[str, Dict[str, ObjectStorageInfo], Dict[str, ObjectStorageInfo]],
        ]
    ]:
        # dummy code for pylint
        yield "", [], []  # type: ignore[misc]

    def walk(
        self,
        path: str,
        maxdepth: Optional[int] = None,
        topdown: bool = True,
        detail: bool = False,
        **kwargs,
    ) -> Iterable[
        Union[
            Tuple[str, List[str], List[str]],
            Tuple[str, Dict[str, ObjectStorageInfo], Dict[str, ObjectStorageInfo]],
        ]
    ]:
        for root, dirs, files in super().walk(
            path, maxdepth=maxdepth, topdown=topdown, detail=detail, **kwargs
        ):
            yield root, dirs, files

    def exists(self, path: str, **kwargs) -> bool:
        if has_magic(path):
            # Avoid unecessary check in fsspec.
            # Paths with glob will never exist in saturn object storage
            return False
        try:
            self.info(path, **kwargs)
            return True
        except FileNotFoundError:
            return False

    def info(self, path: str, **kwargs) -> ObjectStorageInfo:
        path = self._strip_protocol(path)
        results = self.ls(self._parent(path), detail=True, **kwargs)
        for r in results:
            if r.name.rstrip("/") == path:
                return r

        # TODO: Don't think this is doing anything useful
        results = self.ls(path, detail=True, **kwargs)
        for r in results:
            if r.name.rstrip("/") == path:
                return r
        raise FileNotFoundError(path)

    def _info_from_cache(self, path: str) -> Optional[ObjectStorageInfo]:
        path = self._strip_protocol(path)
        results = self._ls_from_cache(self._parent(path))
        if results is None:
            return None

        for r in results:
            if r.name.rstrip("/") == path:
                return r
        return None

    @overload
    def open(
        self,
        path: str,
        mode: Union[Literal["rb"], Literal["wb"]] = "rb",
        block_size: Optional[int] = None,
        cache_options: Optional[Dict] = None,
        compression: Optional[str] = None,
        **kwargs,
    ) -> SaturnFile:
        # dummy code for pylint
        return SaturnFile(self, path)

    @overload
    def open(
        self,
        path: str,
        mode: Union[Literal["r"], Literal["w"]] = "r",
        block_size: Optional[int] = None,
        cache_options: Optional[Dict] = None,
        compression: Optional[str] = None,
        **kwargs,
    ) -> TextIOWrapper:
        # dummy code for pylint
        return TextIOWrapper(BytesIO())

    @overload
    def open(
        self,
        path: str,
        mode: str = "rb",
        block_size: Optional[int] = None,
        cache_options: Optional[Dict] = None,
        compression: Optional[str] = None,
        **kwargs,
    ) -> Union[TextIOWrapper, SaturnFile]:
        # dummy code for pylint
        return SaturnFile(self, path)

    def open(
        self,
        path: str,
        mode: str = "rb",
        block_size: Optional[int] = None,
        cache_options: Optional[Dict] = None,
        compression: Optional[str] = None,
        **kwargs,
    ) -> Union[TextIOWrapper, SaturnFile]:
        return super().open(
            path,
            mode=mode,
            block_size=block_size,
            cache_options=cache_options,
            compression=compression,
            **kwargs,
        )

    def _open(
        self,
        path: str,
        mode: str = "rb",
        block_size: Optional[int] = None,
        autocommit: bool = True,
        cache_options: Optional[Dict] = None,
        **kwargs,
    ) -> SaturnFile:
        return SaturnFile(
            self,
            path,
            mode=mode,
            block_size=block_size,
            autocommit=autocommit,
            cache_options=cache_options,
            **kwargs,
        )

    # pylint: disable=unused-argument
    def put_file(
        self,
        lpath: str,
        rpath: str,
        callback: Callback = DEFAULT_CALLBACK,
        size: Optional[int] = None,
        block_size: Optional[int] = None,
        **kwargs,
    ):
        """Copy single file to remote"""
        destination = ObjectStorage.parse(rpath)
        if os.path.isdir(lpath):
            callback.set_size(0)
            callback.relative_update(0)
            return None

        with open(lpath, "rb") as f1:
            file_size = f1.seek(0, 2)
            if size is None:
                size = file_size
            elif file_size < size:
                raise SaturnError("File is smaller than the given size")
            callback.set_size(size)

        if block_size is not None and block_size > size:
            block_size = size
        elif block_size is None and size > 10 * settings.S3_MIN_PART_SIZE:
            if size / settings.S3_MAX_NUM_PARTS > settings.S3_MIN_PART_SIZE:
                block_size = settings.S3_MAX_PART_SIZE
            else:
                block_size = settings.S3_MIN_PART_SIZE

        retries = 5
        file_offset = 0
        completed_parts: List[ObjectStorageCompletePart] = []
        presigned_upload = self.object_storage_client.start_upload(
            destination, size, part_size=block_size
        )
        if block_size is None:
            block_size = presigned_upload.parts[0].size

        upload_finished = False
        while retries > 0:
            _completed_parts, upload_finished = self.file_transfer.upload(
                lpath, presigned_upload, file_offset=file_offset, callback=callback
            )
            completed_parts.extend(_completed_parts)
            if upload_finished:
                break

            file_offset = len(completed_parts) * block_size
            presigned_upload = self.object_storage_client.resume_upload(
                presigned_upload.upload_id, len(completed_parts) + 1
            )
            retries -= 1

        if not upload_finished:
            raise SaturnError(
                f"Upload with ID '{presigned_upload.upload_id}' was unable to complete."
            )
        self.object_storage_client.complete_upload(presigned_upload.upload_id, completed_parts)

        self.invalidate_cache(rpath)

    def cp_file(  # pylint: disable=unused-argument
        self,
        path1: str,
        path2: str,
        callback: Callback = DEFAULT_CALLBACK,
        block_size: Optional[int] = None,
        **kwargs,
    ):
        source = ObjectStorage.parse(path1)
        destination = ObjectStorage.parse(path2)

        try:
            presigned_copy = self.object_storage_client.start_upload(
                destination, part_size=block_size, copy_source=source
            )
        except SaturnError as e:
            if e.status == 404:
                raise FileNotFoundError(e.message) from e
            raise e

        size = sum(part.size for part in presigned_copy.parts)
        callback.set_size(size)

        done = False
        completed_parts: List[ObjectStorageCompletePart] = []
        while not done:
            try:
                for part in presigned_copy.parts:
                    completed_parts.append(self.file_transfer.copy_part(part))
                    callback.relative_update(part.size)
            except ExpiredSignature:
                # Get new presigned URLs
                next_part = len(completed_parts) + 1
                presigned_copy = self.object_storage_client.resume_upload(
                    presigned_copy.upload_id, first_part=next_part
                )
            else:
                done = True

        self.object_storage_client.complete_upload(presigned_copy.upload_id, completed_parts)
        self.invalidate_cache(path2)

    def get_file(
        self,
        rpath: str,
        lpath: Optional[str],
        callback: Callback = DEFAULT_CALLBACK,
        outfile: Optional[BinaryIO] = None,
        **kwargs,
    ):
        remote = ObjectStorage.parse(rpath)
        destination = lpath or outfile
        if destination is None:
            raise SaturnError("Either lpath or outfile is required")
        download = self.object_storage_client.download_file(remote)

        bytes_written: int = 0
        retries: int = 5
        while retries > 0:
            bytes_written += self.file_transfer.download(
                download, destination, callback=callback, offset=bytes_written, **kwargs
            )
            if bytes_written >= download.size:
                break

            # Refresh presigned download and retry
            download = self.object_storage_client.download_file(remote)
            retries -= 1
        else:
            raise SaturnError(f"Download of file {rpath} was unable to complete")

    def get_bulk(self, rpaths: List[str], lpaths: List[str], callback: Callback = DEFAULT_CALLBACK):
        callback.set_size(len(lpaths))
        downloads = self._iter_downloads(rpaths, lpaths)
        completed: int = 0
        retries: int = 5
        offsets: Dict[str, int] = {}
        while retries > 0:
            for download, lpath in callback.wrap(downloads):
                kwargs: Dict[str, Any] = {}
                callback.branch(download.name, lpath, kwargs)
                offset = offsets.get(lpath, 0)
                bytes_written = self.file_transfer.download(
                    download, lpath, offset=offset, **kwargs
                )
                if bytes_written >= download.size:
                    completed += 1
                else:
                    if lpath in offsets:
                        offsets[lpath] += bytes_written
                    else:
                        offsets[lpath] = bytes_written
                    break
            else:
                # All downloads completed
                break

            # Retry remaining downloads
            partial_rpaths = rpaths[completed:]
            partial_lpaths = lpaths[completed:]
            downloads = self._iter_downloads(partial_rpaths, partial_lpaths)

    def _iter_downloads(
        self, rpaths: List[str], lpaths: List[str]
    ) -> Iterable[Tuple[ObjectStoragePresignedDownload, str]]:
        owner_downloads: Dict[str, Dict[str, str]] = {}
        for rpath, lpath in zip(rpaths, lpaths):
            remote = ObjectStorage.parse(rpath)
            owner_downloads.setdefault(remote.owner_name, {})
            owner_downloads[remote.owner_name][remote.file_path] = lpath

        for owner_name, downloads in owner_downloads.items():
            i = 0
            file_paths = list(downloads.keys())
            while i < len(file_paths):
                bulk = BulkObjectStorage(
                    owner_name=owner_name,
                    file_paths=file_paths[i : i + settings.OBJECT_STORAGE_MAX_LIST_COUNT],
                )
                bulk_download = self.object_storage_client.download_bulk(bulk)
                for download in bulk_download.files:
                    yield download, downloads[download.file_path]
                i += settings.OBJECT_STORAGE_MAX_LIST_COUNT

    def rm_file(self, path: str, callback: Callback = DEFAULT_CALLBACK):
        callback.set_size(1)
        remote = ObjectStorage.parse(path)
        self.object_storage_client.delete_file(remote)
        self.invalidate_cache(path)
        callback.relative_update(1)

    def rm_bulk(self, paths: List[str], callback: Callback = DEFAULT_CALLBACK):
        callback.set_size(len(paths))
        owner_paths: Dict[str, List[str]] = {}
        for path in paths:
            try:
                remote = ObjectStorage.parse(path)
            except SaturnError as e:
                if e.message == PathErrors.INVALID_REMOTE_FILE and self._is_owner_root(path):
                    # Recursive delete on owner root path includes the root dir, ignore error
                    continue
                raise e
            owner_paths.setdefault(remote.owner_name, [])
            owner_paths[remote.owner_name].append(remote.file_path)

        # Bulk delete by owner
        for owner_name, file_paths in owner_paths.items():
            # Delete in batches of 1000
            i = 0
            while i < len(file_paths):
                file_paths_chunk = file_paths[i : i + settings.OBJECT_STORAGE_MAX_LIST_COUNT]
                callback.relative_update(len(file_paths_chunk))
                bulk = BulkObjectStorage(
                    file_paths=file_paths[i : i + settings.OBJECT_STORAGE_MAX_LIST_COUNT],
                    owner_name=owner_name,
                )
                self.object_storage_client.delete_bulk(bulk)
                for path in bulk.file_paths:
                    self.invalidate_cache(full_path(owner_name, path))
                i += settings.OBJECT_STORAGE_MAX_LIST_COUNT

<<<<<<< HEAD

    def rsync(self, source: str, destination: str, delete_missing: bool = False, **kwargs):
        kwargs["fs"] = SaturnGenericFilesystem()
        return _rsync(source, destination, delete_missing=delete_missing, **kwargs)
=======
    def rsync(
        self,
        source: str,
        destination: str,
        delete_missing: bool = False,
        max_batch_workers: int = settings.SATURNFS_DEFAULT_MAX_WORKERS,
        max_file_workers: int = 1,
        **kwargs,
    ) -> None:
        kwargs["fs"] = SaturnGenericFilesystem(
            max_batch_workers=max_batch_workers, max_file_workers=max_file_workers
        )
        rsync(source, destination, delete_missing=delete_missing, **kwargs)
        if destination.startswith(settings.SATURNFS_FILE_PREFIX):
            self.invalidate_cache(destination)
        return None
>>>>>>> 6dbbde2c

    def list_uploads(
        self, path: str, is_copy: Optional[bool] = None
    ) -> List[ObjectStorageUploadInfo]:
        prefix = ObjectStoragePrefix.parse(path)
        return self.object_storage_client.list_uploads(prefix, is_copy=is_copy)

    def cancel_upload(self, upload_id: str):
        self.object_storage_client.cancel_upload(upload_id)

    def usage(self, owner_name: Optional[str] = None) -> ObjectStorageUsageResults:
        return self.object_storage_client.usage(owner_name)

    def created(self, path: str) -> datetime:
        info = self.info(path)
        if not info.is_dir:
            return info.created_at  # type: ignore[return-value]
        raise FileNotFoundError(path)

    def modified(self, path: str) -> datetime:
        info = self.info(path)
        if not info.is_dir:
            return info.updated_at  # type: ignore[return-value]
        raise FileNotFoundError(path)

    def close(self):
        self.object_storage_client.close()
        self.file_transfer.close()

    def invalidate_cache(self, path: Optional[str] = None):
        if path is None:
            self.dircache.clear()
        else:
            path = self._strip_protocol(path)
            self.dircache.pop(path, None)
            while path:
                self.dircache.pop(path, None)
                path = self._parent(path)

        super().invalidate_cache(path)

    def validate_cache(self, path: str, size: int, updated_at: datetime):
        """
        Compare cached file results against known values to determine if the cache
        should be invalidated.
        """
        info = self._info_from_cache(path)
        if info is not None:
            if info.size != size or info.updated_at != updated_at:
                self.invalidate_cache(path)

    def _is_owner_root(self, path: str) -> bool:
        path = self._strip_protocol(path).strip("/")
        return len(path.split("/")) == 2


class SaturnFile(AbstractBufferedFile):
    """
    Open a remote object as a file. Data is buffered as needed.
    """

    fs: SaturnFS
    path: str
    blocksize: int

    # Write only
    buffer: BytesIO
    # Read only
    cache: BaseCache

    size: Optional[int] = None
    offset: Optional[int] = None

    def __init__(
        self,
        fs: SaturnFS,
        path: str,
        mode: str = "rb",
        block_size: Optional[int] = None,
        autocommit: bool = True,
        cache_type: str = "bytes",
        cache_options: Optional[Dict[str, Any]] = None,
        size: Optional[int] = None,
        max_workers: int = settings.SATURNFS_DEFAULT_MAX_WORKERS,
        **kwargs,
    ):
        if mode not in {"rb", "wb"}:
            raise NotImplementedError("File mode not supported")

        self.fs = fs
        self.path = path
        self.remote = ObjectStorage.parse(path)

        self.presigned_download: Optional[ObjectStoragePresignedDownload] = None
        if mode == "rb":
            # Prefetch download URL and size to skip the extra info request
            # which could retrieve stale values from the ls cache
            presigned_download = self._presign_download()
            if size is None:
                size = presigned_download.size

        if block_size is None:
            if size is not None and size < settings.S3_MIN_PART_SIZE:
                block_size = size
            else:
                block_size = settings.S3_MIN_PART_SIZE
        elif block_size < settings.S3_MIN_PART_SIZE:
            raise SaturnError(f"Min block size: {settings.S3_MIN_PART_SIZE}")
        elif block_size > settings.S3_MAX_PART_SIZE:
            raise SaturnError(f"Max block size: {settings.S3_MIN_PART_SIZE}")

        self.size = size

        super().__init__(
            fs,
            path,
            mode,
            block_size,
            autocommit,
            cache_type=cache_type,
            cache_options=cache_options,
            size=size,
            **kwargs,
        )

        # Upload data
        self.upload_id: str = ""
        self.presigned_upload_parts: List[ObjectStoragePresignedPart] = []
        self.completed_upload_parts: List[ObjectStorageCompletePart] = []
        self.max_workers = max(1, max_workers)

        if mode == "wb":
            # Avoid the overhead of parallel uploading until we know a significant amount of data
            # will be written to the file
            self._parallel_uploader: Optional[ParallelUploader] = None
            if size is not None:
                num_parts = math.ceil(float(size) / block_size)
                num_workers = min(num_parts, self.max_workers)
                if num_workers > 1:
                    self._parallel_uploader = ParallelUploader(
                        self.fs.file_transfer, num_workers, exit_on_timeout=False
                    )
        elif mode == "rb":
            self._parallel_downloader: Optional[ParallelDownloader] = None

    def _upload_chunk(self, final: bool = False) -> bool:
        num_bytes = self.buffer.tell()
        if not final:
            # Defer upload until there are more blocks buffered
            if self._parallel_uploader is None:
                if num_bytes < self.blocksize:
                    return False
                elif self.offset and self.max_workers > 1:
                    # At least two full blocks have been written, assume there could be many more
                    self._parallel_uploader = ParallelUploader(
                        self.fs.file_transfer, self.max_workers, exit_on_timeout=False
                    )
                    if num_bytes < self.max_workers * self.blocksize:
                        return False
            elif num_bytes < self._parallel_uploader.num_workers * self.blocksize:
                return False

        # Write chunks if there is data, or this is the final (and only) chunk of a zero-byte file
        if num_bytes > 0 or (final and len(self.completed_upload_parts) == 0):
            chunks, buffer_empty = self._collect_chunks(num_bytes, final)

            retries = 5
            uploads_finished: bool = False
            while retries > 0:
                completed_parts: List[ObjectStorageCompletePart]
                if self._parallel_uploader is not None:
                    completed_parts, uploads_finished = self._parallel_uploader.upload_chunks(
                        chunks
                    )
                else:
                    completed_parts = []
                    for chunk in chunks:
                        try:
                            completed_part = self.fs.file_transfer.upload_part(
                                chunk.data, chunk.part
                            )
                            completed_parts.append(completed_part)
                        except ExpiredSignature:
                            break
                    else:
                        uploads_finished = True

                self.completed_upload_parts.extend(completed_parts)
                if uploads_finished:
                    break

                # Retry chunks that were not successfully uploaded
                chunks = chunks[len(completed_parts) :]
                num_bytes = sum(c.part.size for c in chunks)
                self._check_upload_parts(num_bytes, final=final, refresh=True)
                for chunk in chunks:
                    chunk.part = self.presigned_upload_parts[chunk.part.part_number - 1]
                retries -= 1

            if not uploads_finished:
                raise SaturnError(f"Upload with ID '{self.upload_id}' was unable to complete.")

            if not buffer_empty:
                return False

        if self.autocommit and final:
            self.commit()
        return not final

    def _collect_chunks(self, num_bytes: int, final: bool) -> Tuple[List[UploadChunk], bool]:
        part_num = len(self.completed_upload_parts) + 1
        self._check_upload_parts(num_bytes, final=final)

        self.buffer.seek(0)
        data: Optional[bytes] = self.buffer.read(self.blocksize)

        buffer_empty: bool = False
        chunks: List[UploadChunk] = []
        while data is not None:
            part = self.presigned_upload_parts[part_num - 1]
            chunk = UploadChunk(part, data)
            chunks.append(chunk)

            # Get next chunk
            part_num += 1
            remaining = num_bytes - self.buffer.tell()
            if (final and remaining > 0) or (not final and remaining >= self.blocksize):
                data = self.buffer.read(self.blocksize)
            elif remaining == 0:
                data = None
                buffer_empty = True
            else:
                # Defer upload of chunks smaller than
                # blocksize until the last part
                buffer = BytesIO()
                buffer.write(self.buffer.read())
                if self.offset is None:
                    self.offset = 0
                self.offset += self.buffer.seek(0, 2)
                self.buffer = buffer
                break

        return chunks, buffer_empty

    def commit(self):
        if self.upload_id:
            if self._parallel_uploader is not None:
                self._parallel_uploader.close()
                self._parallel_uploader = None

            self.fs.object_storage_client.complete_upload(
                self.upload_id, self.completed_upload_parts
            )
            self.fs.invalidate_cache(self.path)
            self.upload_id = ""
        else:
            raise SaturnError("File cannot be committed without an active upload")

    def discard(self):
        if self.upload_id:
            self.fs.object_storage_client.cancel_upload(self.upload_id)

    def close(self):
        if self.mode == "wb" and self._parallel_uploader is not None:
            self._parallel_uploader.close()
            self._parallel_uploader = None
        if self.mode == "rb" and self._parallel_downloader is not None:
            self._parallel_downloader.close()
            self._parallel_downloader = None
        super().close()

    def _initiate_upload(self):
        presigned_upload = self.fs.object_storage_client.start_upload(
            self.remote, self.size, self.blocksize
        )
        self.presigned_upload_parts = presigned_upload.parts
        self.upload_id = presigned_upload.object_storage_upload_id

    def _fetch_range(self, start: int, end: int):
        presigned_download = self.presigned_download or self._presign_download()
        if end > presigned_download.size:
            end = presigned_download.size

        retries: int = 5
        if self.max_workers > 1 and end - start >= settings.S3_MIN_PART_SIZE:
            return self._fetch_range_parallel(start, end, retries=retries)

        presigned_download = self.presigned_download or self._presign_download()
        while retries > 0:
            headers = byte_range_header(start, end)
            try:
                response = self.fs.file_transfer.aws.get(presigned_download.url, headers=headers)
                return response.content
            except ExpiredSignature:
                retries -= 1
                if retries > 0:
                    presigned_download = self._presign_download()

    def _fetch_range_parallel(self, start: int, end: int, retries: int = 5) -> bytes:
        if self._parallel_downloader is None:
            self._parallel_downloader = ParallelDownloader(
                self.fs.file_transfer, self.max_workers, disk_buffer=False, exit_on_timeout=False
            )

        buffer = BytesIO()
        presigned_download = self.presigned_download or self._presign_download()
        total_num_bytes = end - start
        bytes_written = 0

        while retries > 0:
            num_bytes = total_num_bytes - bytes_written
            offset = start + bytes_written
            parts_iterator = self._iter_download_parts(
                presigned_download.url,
                offset,
                num_bytes,
                self._parallel_downloader.num_workers,
            )
            self._parallel_downloader.download_chunks(buffer, parts_iterator)
            bytes_written = buffer.tell()
            if bytes_written >= total_num_bytes:
                break

            retries -= 1
            if retries > 0:
                presigned_download = self._presign_download()
        else:
            raise SaturnError("File failed to fetch requested byte range")
        buffer.seek(0)
        return buffer.read()

    def _iter_download_parts(
        self,
        url: str,
        offset: int,
        num_bytes: int,
        num_workers: int,
    ) -> Iterable[DownloadPart]:
        if num_bytes == 0:
            return

        if num_bytes > num_workers * settings.S3_MIN_PART_SIZE:
            part_size = settings.S3_MIN_PART_SIZE
        else:
            part_size = int(num_bytes / num_workers)
        last_part_size = num_bytes % part_size
        num_parts = math.ceil(float(num_bytes) / part_size)

        for i in range(num_parts):
            part_num = i + 1
            if part_num < num_parts or not last_part_size:
                size = part_size
            else:
                size = last_part_size
            start = offset + (part_num - 1) * part_size
            headers = byte_range_header(start, start + size)
            yield DownloadPart(part_num, size, url, headers)

    def _presign_download(self) -> ObjectStoragePresignedDownload:
        presigned_download = self.fs.object_storage_client.download_file(self.remote)
        self.fs.validate_cache(self.path, presigned_download.size, presigned_download.updated_at)
        self.presigned_download = presigned_download
        return presigned_download

    def _check_upload_parts(self, num_bytes: int, final: bool = False, refresh: bool = False):
        if self.blocksize > 0:
            num_parts = int(num_bytes / self.blocksize)
            remainder = num_bytes % self.blocksize
        else:
            num_parts = 1
            remainder = 0

        last_part_size: Optional[int] = None
        if final and (remainder > 0 or num_parts == 0):
            last_part_size = remainder
            num_parts += 1

        num_completed = len(self.completed_upload_parts)
        num_presigned = len(self.presigned_upload_parts)
        total_parts = num_completed + num_parts

        if refresh:
            # Throw out all unused parts (expired)
            num_presigned = num_completed
            self.presigned_upload_parts = self.presigned_upload_parts[:num_presigned]
        elif final and num_presigned >= total_parts:
            if remainder > 0 and remainder != self.presigned_upload_parts[total_parts - 1].size:
                # Fetch new final part with the correct size
                num_presigned = total_parts - 1
            else:
                num_presigned = total_parts

            # Throw out extra presigned parts
            self.presigned_upload_parts = self.presigned_upload_parts[:num_presigned]

        # Fetch new parts
        if num_presigned < total_parts:
            remaining_presigned = num_presigned - num_completed
            min_required = num_parts - remaining_presigned
            self._presign_upload(
                num_presigned + 1, min_required, final=final, last_part_size=last_part_size
            )

    def _presign_upload(
        self,
        first_part: int,
        min_parts: int,
        final: bool = False,
        last_part_size: Optional[int] = None,
    ):
        """
        Get new presigned part URLs from saturn.

        Retrieves at least min_parts urls, but may fetch more to reduce overhead
        """
        if not final and min_parts < 10:
            num_parts = 10
        else:
            num_parts = min_parts

        retries = 5
        presigned_upload: Optional[ObjectStoragePresignedUpload] = None
        while presigned_upload is None and retries > 0:
            try:
                presigned_upload = self.fs.object_storage_client.resume_upload(
                    self.upload_id,
                    first_part,
                    first_part + num_parts - 1,
                    last_part_size=last_part_size,
                )
            except SaturnError as e:
                if final or retries == 0:
                    raise e
                elif e.status == 400:
                    # Check byte limit
                    usage = self.fs.usage(self.remote.owner_name)
                    remaining_bytes = usage.remaining_bytes
                    if remaining_bytes and remaining_bytes < num_parts * self.blocksize:
                        max_parts = int(remaining_bytes / self.blocksize)
                        if max_parts < min_parts:
                            raise e
                        num_parts = max_parts
            retries -= 1
        if presigned_upload is None:
            raise SaturnError("Failed to retrieve presigned upload")
        self.presigned_upload_parts.extend(presigned_upload.parts)


class SaturnGenericFilesystem(GenericFileSystem):
    """
    Wraps fsspec GenericFilesystem to make full use of parallel download/upload
    """

    def __init__(
        self,
        default_method="current",
        max_batch_workers: int = settings.SATURNFS_DEFAULT_MAX_WORKERS,
        max_file_workers: int = 1,
        **kwargs,
    ):
        """
        Parameters
        ----------
        default_method: str (optional)
            Defines how to configure backend FS instances. Options are:
            - "default": instantiate like FSClass(), with no
              extra arguments; this is the default instance of that FS, and can be
              configured via the config system
            - "generic": takes instances from the `_generic_fs` dict in this module,
              which you must populate before use. Keys are by protocol
            - "current": takes the most recently instantiated version of each FS
        max_batch_workers: int (optional)
            Defines the max size of the thread pool used to copy files asynchronously
        max_file_workers: int (optional)
            Defines the maximum number of threads used for an individual file copy to transfer
            multiple chunks in parallel. Files smaller than 5MiB will always run on a single thread.

            The total maximum number of threads used will be max_batch_workers * max_file_workers
        """
        self._thread_pool = ThreadPoolExecutor(max_batch_workers, thread_name_prefix="sfs-generic")
        self._max_file_workers = max_file_workers
        super().__init__(default_method, **kwargs)

    async def _cp_file(
        self,
        url: Any,
        url2: Any,
        blocksize: int = settings.S3_MIN_PART_SIZE,
        callback: Callback = DEFAULT_CALLBACK,
        **kwargs,
    ):
        # If src or dst is local, then we can handle the file more efficiently
        # by put/get instead of opening as a buffered file
        proto1, path1 = split_protocol(url)
        proto2, path2 = split_protocol(url2)
        if isinstance(callback, FileOpCallback) and not callback.inner:
            callback.branch(path1, path2, kwargs)
        else:
            kwargs["callback"] = callback

        if self._is_local(proto1) and self._is_saturnfs(proto2):
            if blocksize < settings.S3_MIN_PART_SIZE:
                blocksize = settings.S3_MIN_PART_SIZE
            # Ensure fresh instance for dedicated client sessions per thread
            sfs = SaturnFS(skip_instance_cache=True)
            return await self.loop.run_in_executor(
                self._thread_pool,
                partial(
                    sfs.put_file,
                    path1,
                    path2,
                    block_size=blocksize,
                    max_workers=self._max_file_workers,
                    **kwargs,
                ),
            )
        elif self._is_saturnfs(proto1) and self._is_local(proto2):
            # Ensure fresh instance for dedicated client sessions per thread
            sfs = SaturnFS(skip_instance_cache=True)
            return await self.loop.run_in_executor(
                self._thread_pool,
                partial(
                    sfs.get_file,
                    path1,
                    path2,
                    block_size=blocksize,
                    max_workers=self._max_file_workers,
                    **kwargs,
                ),
            )

        return await super()._cp_file(url, url2, blocksize, **kwargs)

    def _is_local(self, protocol: str) -> bool:
        if isinstance(LocalFileSystem.protocol, tuple):
            # Latest fsspec accepts tuple of protos
            return protocol in LocalFileSystem.protocol
        return protocol == LocalFileSystem.protocol

    def _is_saturnfs(self, protocol: str) -> bool:
        return protocol == SaturnFS.protocol


register_implementation(SaturnFS.protocol, SaturnFS)


def check_exclude_globs(input_string, exclude_globs) -> bool:
    """
    returns True if input_string matches a list of globs that we want to exclude
    """
    for glob in exclude_globs:
        if fnmatch(input_string, glob):
            return True
    return False


def _rsync(
    source,
    destination,
    delete_missing=False,
    source_field="size",
    dest_field="size",
    update_cond="different",
    inst_kwargs=None,
    fs=None,
    exclude_globs=None,
    **kwargs,
):
    """Sync files between two directory trees

    (experimental)

    Parameters
    ----------
    source: str
        Root of the directory tree to take files from. This must be a directory, but
        do not include any terminating "/" character
    destination: str
        Root path to copy into. The contents of this location should be
        identical to the contents of ``source`` when done. This will be made a
        directory, and the terminal "/" should not be included.
    delete_missing: bool
        If there are paths in the destination that don't exist in the
        source and this is True, delete them. Otherwise, leave them alone.
    source_field: str | callable
        If ``update_field`` is "different", this is the key in the info
        of source files to consider for difference. Maybe a function of the
        info dict.
    dest_field: str | callable
        If ``update_field`` is "different", this is the key in the info
        of destination files to consider for difference. May be a function of
        the info dict.
    update_cond: "different"|"always"|"never"
        If "always", every file is copied, regardless of whether it exists in
        the destination. If "never", files that exist in the destination are
        not copied again. If "different" (default), only copy if the info
        fields given by ``source_field`` and ``dest_field`` (usually "size")
        are different. Other comparisons may be added in the future.
    inst_kwargs: dict|None
        If ``fs`` is None, use this set of keyword arguments to make a
        GenericFileSystem instance
    fs: GenericFileSystem|None
        Instance to use if explicitly given. The instance defines how to
        to make downstream file system instances from paths.
    """
    if exclude_globs is None:
        exclude_globs = []
    fs = fs or GenericFileSystem(**(inst_kwargs or {}))
    source = fs._strip_protocol(source)
    destination = fs._strip_protocol(destination)
    allfiles = fs.find(source, withdirs=True, detail=True)
    allfiles = {a: v for a, v in allfiles.items() if not check_exclude_globs(v["name"], exclude_globs)}
    if not fs.isdir(source):
        raise ValueError("Can only rsync on a directory")
    otherfiles = fs.find(destination, withdirs=True, detail=True)
    dirs = [
        a
        for a, v in allfiles.items()
        if v["type"] == "directory" and a.replace(source, destination) not in otherfiles
    ]
    logger.debug(f"{len(dirs)} directories to create")
    for dirn in dirs:
        # no async
        fs.mkdirs(dirn.replace(source, destination), exist_ok=True)
    allfiles = {a: v for a, v in allfiles.items() if v["type"] == "file"}
    logger.debug(f"{len(allfiles)} files to consider for copy")
    to_delete = [
        o
        for o, v in otherfiles.items()
        if o.replace(destination, source) not in allfiles and v["type"] == "file"
    ]
    for k, v in allfiles.copy().items():
        otherfile = k.replace(source, destination)
        if otherfile in otherfiles:
            if update_cond == "always":
                allfiles[k] = otherfile
            elif update_cond == "different":
                inf1 = source_field(v) if callable(source_field) else v[source_field]
                v2 = otherfiles[otherfile]
                inf2 = dest_field(v2) if callable(dest_field) else v2[dest_field]
                if inf1 != inf2:
                    # details mismatch, make copy
                    allfiles[k] = otherfile
                else:
                    # details match, don't copy
                    allfiles.pop(k)
        else:
            # file not in target yet
            allfiles[k] = otherfile
    logger.debug(f"{len(allfiles)} files to copy")
    if allfiles:
        source_files, target_files = zip(*allfiles.items())
        fs.cp(source_files, target_files, **kwargs)
    logger.debug(f"{len(to_delete)} files to delete")
    if delete_missing:
        fs.rm(to_delete)<|MERGE_RESOLUTION|>--- conflicted
+++ resolved
@@ -792,12 +792,6 @@
                     self.invalidate_cache(full_path(owner_name, path))
                 i += settings.OBJECT_STORAGE_MAX_LIST_COUNT
 
-<<<<<<< HEAD
-
-    def rsync(self, source: str, destination: str, delete_missing: bool = False, **kwargs):
-        kwargs["fs"] = SaturnGenericFilesystem()
-        return _rsync(source, destination, delete_missing=delete_missing, **kwargs)
-=======
     def rsync(
         self,
         source: str,
@@ -810,11 +804,10 @@
         kwargs["fs"] = SaturnGenericFilesystem(
             max_batch_workers=max_batch_workers, max_file_workers=max_file_workers
         )
-        rsync(source, destination, delete_missing=delete_missing, **kwargs)
+        _rsync(source, destination, delete_missing=delete_missing, **kwargs)
         if destination.startswith(settings.SATURNFS_FILE_PREFIX):
             self.invalidate_cache(destination)
         return None
->>>>>>> 6dbbde2c
 
     def list_uploads(
         self, path: str, is_copy: Optional[bool] = None
